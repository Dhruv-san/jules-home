import React from 'react';
import { useQuery, useMutation, gql } from '@apollo/client';
import { useUserData } from '@nhost/react';
import { Link } from 'react-router-dom';
import { HiOutlineChatAlt2, HiOutlineTrash, HiOutlineUserCircle } from 'react-icons/hi';

// Types
interface ProfileMin {
  user_id: string;
  username: string;
<<<<<<< HEAD
  full_name?: string;
  primary_role_seeking?: string;
  bio?: string;
=======
  full_name?: string | null;
  primary_role_seeking?: string | null;
  avatar_url?: string | null; // Added for avatar
  bio?: string | null;
>>>>>>> ece37d1a
}

interface SavedProfileEntry {
  id: string;
  saved_profile_user_id: string;
  profileDetails?: ProfileMin | null;
}

const GET_SAVED_PROFILES_QUERY = gql`
  query GetSavedProfiles($currentUserId: uuid!) {
    saved_profiles(
      where: { saving_user_id: { _eq: $currentUserId } },
      order_by: { created_at: desc }
    ) {
      id
      saved_profile_user_id
      profileDetails { # This MUST match the relationship name in Hasura
        user_id
        username
        full_name
        avatar_url # Fetch avatar_url
        primary_role_seeking
        bio
      }
    }
  }
`;

const UNSAVE_PROFILE_BY_ENTRY_ID_MUTATION = gql`
  mutation UnsaveProfileByEntryId($savedEntryId: uuid!) {
    delete_saved_profiles_by_pk(id: $savedEntryId) {
      id
    }
  }
`;


const SavedProfilesPage: React.FC = () => {
  const user = useUserData();
  const currentUserId = user?.id;

  const { data, loading, error, refetch } = useQuery<{ saved_profiles: SavedProfileEntry[] }>(
    GET_SAVED_PROFILES_QUERY,
    {
      variables: { currentUserId },
      skip: !currentUserId,
      fetchPolicy: 'network-only',
    }
  );

  const [unsaveProfile] = useMutation(UNSAVE_PROFILE_BY_ENTRY_ID_MUTATION);

  const handleUnsave = async (savedEntryId: string) => {
    try {
      await unsaveProfile({
        variables: { savedEntryId },
        update: (cache) => {
            cache.evict({ id: cache.identify({ __typename: 'saved_profiles', id: savedEntryId }) });
            cache.gc();
        }
      });
      // No need to call refetch() if cache update is successful and sufficient
    } catch (err) {
      console.error('Error unsaving profile:', err);
      alert('Failed to unsave profile.');
      refetch(); // Refetch on error as a fallback
    }
  };

  if (loading) return <p className="text-center p-10 text-slate-600 dark:text-slate-300">Loading saved profiles...</p>;
  if (error) return <p className="text-center p-10 text-red-500">Error loading saved profiles: {error.message}. Check Hasura relationship name for 'profileDetails'.</p>;

  const savedProfiles = data?.saved_profiles || [];

  return (
    <div className="p-4 md:p-8 bg-slate-100 dark:bg-slate-900 min-h-full">
      <h1 className="text-3xl font-bold text-slate-800 dark:text-white mb-8">My Saved Profiles</h1>
      {savedProfiles.length === 0 ? (
        <div className="text-center py-10">
          <HiOutlineBookmark className="w-16 h-16 text-slate-400 dark:text-slate-500 mx-auto mb-4" />
          <p className="text-slate-500 dark:text-slate-400">You haven't saved any profiles yet.</p>
          <p className="text-sm text-slate-400 dark:text-slate-500">Start swiping to find potential co-founders!</p>
        </div>
      ) : (
        <div className="grid grid-cols-1 sm:grid-cols-2 lg:grid-cols-3 gap-6">
          {savedProfiles.map((saved) => (
            saved.profileDetails ? (
              <div key={saved.id} className="bg-white dark:bg-slate-800 rounded-xl shadow-lg p-5 transform transition-all hover:shadow-xl hover:-translate-y-1">
                <div className="flex items-start space-x-4 mb-4">
                  {saved.profileDetails.avatar_url ? (
                    <img src={saved.profileDetails.avatar_url} alt={saved.profileDetails.username} className="w-16 h-16 rounded-full object-cover border-2 border-slate-200 dark:border-slate-700"/>
                  ) : (
                    <HiOutlineUserCircle className="w-16 h-16 text-slate-400 dark:text-slate-500" />
                  )}
                  <div className="flex-grow">
                    <h2 className="text-lg font-semibold text-slate-800 dark:text-white">{saved.profileDetails.username}</h2>
                    {saved.profileDetails.full_name && <p className="text-xs text-slate-500 dark:text-slate-400 -mt-1">{saved.profileDetails.full_name}</p>}
                    {saved.profileDetails.primary_role_seeking && (
                      <p className="text-xs text-slate-600 dark:text-slate-300 mt-1">
                        Seeking: {saved.profileDetails.primary_role_seeking}
                      </p>
                    )}
                  </div>
                </div>

                {saved.profileDetails.bio && (
                    <p className="text-sm text-slate-500 dark:text-slate-400 italic line-clamp-3 mb-4">"{saved.profileDetails.bio}"</p>
                )}
                <div className="mt-4 pt-4 border-t border-slate-200 dark:border-slate-700 flex justify-end space-x-3">
                  <button // Changed Link to button for consistency with onClick alert
                    // to={`/dashboard/chat/${saved.profileDetails.user_id}`} // Actual navigation to be handled by DashboardPage state
                    onClick={(e) => { e.preventDefault(); alert(`TODO: Open chat with ${saved.profileDetails?.username}`);}}
                    className="flex items-center text-sm text-sky-600 dark:text-sky-400 hover:text-sky-500 dark:hover:text-sky-300 font-medium p-2 rounded-md hover:bg-sky-50 dark:hover:bg-slate-700 transition-colors"
                  >
                    <HiOutlineChatAlt2 className="w-4 h-4 mr-1.5" /> Message
                  </button>
                  <button
                    onClick={() => handleUnsave(saved.id)}
                    className="flex items-center text-sm text-red-600 dark:text-red-400 hover:text-red-500 dark:hover:text-red-300 font-medium p-2 rounded-md hover:bg-red-50 dark:hover:bg-slate-700 transition-colors"
                  >
                    <HiOutlineTrash className="w-4 h-4 mr-1.5" /> Unsave
                  </button>
                </div>
              </div>
            ) : (
              <div key={saved.id} className="bg-white dark:bg-slate-800 rounded-lg shadow-lg p-6">
                 <p className="text-slate-500 dark:text-slate-400">Profile data not available for saved entry ID: {saved.id}. User ID: {saved.saved_profile_user_id}</p>
              </div>
            )
          ))}
        </div>
      )}
    </div>
  );
};

export default SavedProfilesPage;<|MERGE_RESOLUTION|>--- conflicted
+++ resolved
@@ -8,16 +8,10 @@
 interface ProfileMin {
   user_id: string;
   username: string;
-<<<<<<< HEAD
-  full_name?: string;
-  primary_role_seeking?: string;
-  bio?: string;
-=======
   full_name?: string | null;
   primary_role_seeking?: string | null;
   avatar_url?: string | null; // Added for avatar
   bio?: string | null;
->>>>>>> ece37d1a
 }
 
 interface SavedProfileEntry {
