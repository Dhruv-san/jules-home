--- conflicted
+++ resolved
@@ -102,10 +102,6 @@
       {post.content_text && <p className="text-slate-700 dark:text-slate-300 mb-4 whitespace-pre-wrap leading-relaxed">{post.content_text}</p>}
 
       {post.image_urls && post.image_urls.length > 0 && (
-<<<<<<< HEAD
-        <div className={`grid gap-2 mb-3 ${post.image_urls.length > 1 ? 'grid-cols-2' : 'grid-cols-1'}`}>
-          {post.image_urls.map((url, index) => <img src={url} alt="" className="w-full h-auto object-cover rounded-md" />)}
-=======
         <div className={`grid gap-2 mb-4 ${post.image_urls.length > 1 ? 'grid-cols-2' : 'grid-cols-1'}`}>
           {post.image_urls.map((url, index) =>
             <img
@@ -115,7 +111,6 @@
               className="rounded-lg object-cover w-full max-h-96 shadow-md"
             />
           )}
->>>>>>> ece37d1a
         </div>
       )}
 
